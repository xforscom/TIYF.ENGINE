# Ops Runbook (Demo OANDA Host)

_Environment assumptions:_ OANDA practice account (`demo-oanda`), VPS `tiyf-vps-uk-01`, timeframes H1/H4, GVRS live gate enabled for entries only on demo configs, risk rails Phase‑A telemetry only, promotion telemetry only, news feed file-backed by default, no real-money trading.

## General Checklist
1. VPN/SSH into the VPS as `ubuntu`.
2. All commands run from `/opt/tiyf/current` unless stated.
3. Primary service: `tiyf-engine-demo.service`.
4. Health endpoints:
   - `curl -s http://127.0.0.1:8080/health`
   - `curl -s http://127.0.0.1:8080/metrics`
5. Daily-monitor workflow: https://github.com/xforscom/TIYF.ENGINE/actions/workflows/daily-monitor.yml

## Scenario 1 – Adapter / Feed Issues

### How to Detect
- `/health` fields:
  - `connected` false.
  - `bar_lag_ms` >> 120000 (value in ms).
  - `stream_connected` = 0 or `stream_heartbeat_age` > 10s.
  - `last_heartbeat_utc` older than 60s.
- Daily-monitor summary showing `stream_connected=0` or large `heartbeat_age`.

### What to Do
1. `curl -s http://127.0.0.1:8080/health | jq '{connected, bar_lag_ms, stream_connected, stream_heartbeat_age, last_heartbeat_utc}'`.
2. If stream is disconnected:
   - Check logs: `sudo journalctl -u tiyf-engine-demo.service -n 200 --no-pager`.
   - Restart feed if needed (engine restart, see Scenario 6).
3. Confirm broker/login credentials are valid (env vars). No change typically needed for demo.
4. After restart, verify `/health.stream_connected==1` and `bar_lag_ms` back to expected (<= few seconds).

### When to Escalate
- After two restart attempts, if `stream_connected` remains 0 or `bar_lag_ms` keeps increasing, stop the service and escalate to devs with logs.
- Do not flip configs or kill-switch without approval.

## Scenario 2 – GVRS Gate Behaviour

### How to Detect
- `/health.gvrs_gate`: `bucket`, `blocking_enabled`, `last_block_utc`.
- `/metrics`: `engine_gvrs_gate_blocks_total`, `engine_gvrs_gate_is_blocking{state="volatile"}`.
- Daily-monitor tail: `gvrs_gate_blocks=...` shown only when >0.

### What to Do
1. `curl -s http://127.0.0.1:8080/metrics | rg 'engine_gvrs_gate'`.
2. If `gvrs_bucket=Volatile` and blocks_total increasing:
   - This is expected: entries are blocked until bucket returns to <= Moderate.
   - Monitor `gvrs_raw` and `gvrs_ewma`; no manual action required.
3. If bucket stays volatile > 2h, notify Ops lead; do **not** disable the gate.

### When to Escalate
- If `gvrs_gate_blocks_total` climbs while `gvrs_bucket=Moderate` or `blocking_enabled=false`, raise incident (should not block in that case).
- If `/health.gvrs_gate` missing, escalate (telemetry regression).

## Scenario 3 – Risk Rails Telemetry Spikes

### How to Detect
- `/metrics`: `engine_risk_events_total`, `engine_risk_blocks_total`, `engine_risk_throttles_total`.
- `/health.risk_rails`: config + usage fields.
- Daily-monitor summary: `risk_events_total`, `risk_blocks_total`, `risk_throttles_total`.

### What to Do
1. If counters increase modestly (e.g., news blackout), log in Ops channel; telemetry-only.
2. Check `curl -s http://127.0.0.1:8080/metrics | rg 'engine_risk'`.
3. If values skyrocket unexpectedly:
   - Review logs for `ALERT_RISK_*`.
   - Confirm kill-switch status (Scenario 4).
4. For demo, no action unless accompanied by kill-switch or order rejects.

### When to Escalate
- Counters grow rapidly (>100/min) or `risk_blocks_total>0` despite telemetry-only rails → escalate (indicates future M11-B code landed accidentally).

## Scenario 4 – Kill-Switch Operations

### How to Detect
- `/health.kill_switch` block (if present) or `engine_kill_switch` metric (0/1).
- Logs: `KILL_SWITCH set to ON/OFF`.

### What to Do
1. Check status: `curl -s http://127.0.0.1:8080/health | jq '.kill_switch'`.
2. To enable (stop trading):
   - `sudo systemctl stop tiyf-engine-demo.service` (if manual stop desired), or use CLI kill command if implemented.
   - Alternatively set env/flag and restart (per existing SOP).
3. To disable:
   - Ensure reconciliation is clean (Scenario 6 verification).
   - Edit config / env as needed (per M4 instructions).
   - Restart service.

### When to Escalate
- If kill-switch toggles itself (logs) or remains ON after restart without clear reason.
- If kill-switch fails to block decisions (orders still sent) – stop engine and alert devs.

## Scenario 5 – Risk Rails Block Orders (Demo Live Mode)

### How to Detect
- `/metrics`: `engine_risk_blocks_total{gate="..."}` and broker guardrail counters `engine_broker_cap_blocks_total{gate="daily_loss|global_units|symbol_units:..."}`
- `/health.risk_rails`: violation counters, cooldown block indicators, and `broker_cap_blocks_total`/`broker_cap_blocks_by_gate`.
- Daily-monitor: `risk_blocks_total` (optional breakdown if appended).
- Journal/events: `ALERT_RISK_*_HARD` entries.

### What to Do
1. `curl -s http://127.0.0.1:8080/metrics | rg 'engine_risk_blocks_total|engine_broker_cap_blocks_total'`.
2. Check `/health.risk_rails` for which gate triggered (broker_daily, global_units, symbol caps, cooldown) and whether `blocking_enabled` is true (demo only).
3. If blocks align with demo caps (expected), no action required; entries resume when rails clear. Exits are always allowed.
4. If blocks appear on non-demo configs (should not happen), stop engine and escalate.

### When to Escalate
- Blocks on real-money configs (not expected).
- Blocks persisting due to misconfigured caps; hash mismatch in `/health.config.hash` vs intended config.

## Scenario 6 – Demo Config Changes

### How to Detect
- `/health.config.hash` and daily-monitor `risk_config_hash` mismatch expected value.

### What to Do
1. Edit config in repo (`sample-config.demo-oanda.json`), run tests, tag release.
2. Deploy to VPS (`/opt/tiyf/current` update via rsync or release artifact).
3. Restart service (Scenario 6).
4. Verify:
   - `/health.config.hash` matches new hash.
   - Daily-monitor summary shows new hash.
5. Document change in Ops log (timestamp, tag, who deployed).

### When to Escalate
- Hash in `/health` never matches local config after restart → stop engine and alert devs.

## Scenario 7 – Engine Restart Procedure

### Steps
1. `sudo systemctl status tiyf-engine-demo.service --no-pager`.
2. `sudo systemctl stop tiyf-engine-demo.service`.
3. `sudo journalctl -u tiyf-engine-demo.service -n 200 --no-pager` (review last logs).
4. `sudo systemctl start tiyf-engine-demo.service`.
5. `sudo systemctl status tiyf-engine-demo.service --no-pager`.
6. Verify `/health` and `/metrics` (connected, loop iterations increasing, gvrs fields present).
7. Check daily-monitor run (trigger if needed) to ensure summary line updated.

### When to Escalate
- Service fails to start twice.
- `/health.connected` false or `stream_connected=0` after restart (ties back to Scenario 1).

## Scenario 8 – Daily-Monitor Looks Wrong

### Symptoms
- No new decisions (`decisions_total` not increasing).
- `last_decision_utc` older than expected.
- `risk_config_hash` mismatch.
- Missing `gvrs_*` or `promotion_*` tails.

### What to Do
1. Download latest artifact: `gh run download <run-id> -n daily-monitor-health`.
2. Compare fields vs `/health`.
3. If summary missing fields:
   - Re-run workflow manually (`gh workflow run daily-monitor.yml --ref main`).
4. If engine genuinely idle:
   - Check logs for `kill-switch`, `adapter` warnings.
   - Confirm timeframes still H1/H4.

### When to Escalate
- Discrepancies persist after manual workflow run.
- `/health` shows data but daily-monitor consistently omits it (indicates workflow bug).

## Scenario 10 – Alert sink failures or missing alerts (demo-only)

_Environment assumptions:_ ALERT_SINK_TYPE may be `discord`, `file`, or `none`; secrets are env-only.

**How to detect**
1. /metrics shows `engine_alerts_total` increasing but no messages arrive at the sink.
2. Host logs contain `alert_sink warn` or `alert_sink error`.
3. In proof mode, artifacts/alerts.log is missing or empty.

**What to do**
1. Check env vars on host: `echo $ALERT_SINK_TYPE`, `echo $ALERT_DISCORD_WEBHOOK_URL` (presence only; do not log value).
2. If using Discord: verify webhook URL is reachable (network/firewall), retry sending a curl POST with a dummy payload (without secrets).
3. If using file sink: ensure ALERT_FILE_PATH directory is writable and not full.
4. If the sink is optional for the current run, set ALERT_SINK_TYPE=none and restart to suppress noise.

**When to escalate or stop**
- If alerts are expected in demo and delivery cannot be restored within 15 minutes, stop the engine and notify devs.
- Never paste tokens into logs or tickets.

## Scenario 11 – Reconciliation Drift

### How to Detect
- `/health.reconciliation` block: `mismatches_total`, `runs_total`, `last_status`, `last_reconcile_utc`.
- `/metrics`: `engine_reconcile_runs_total`, `engine_reconcile_mismatches_total`.
- Reconcile journal under `journals/<adapter>/reconcile/`.

### What to Do
1. `curl -s http://127.0.0.1:8080/health | jq '.reconciliation'`.
2. If mismatches > 0, inspect `reconcile.csv` in the latest journal run; confirm symbols and reasons.
3. If mismatches are expected test fixtures (proof/demo), no action. If unexpected, pause trading via kill-switch and escalate.

### When to Escalate
- `last_status` = `mismatch` on real broker live runs.
- Broker API unreachable during reconciliation.

## Scenario 12 – Idempotency Persistence After Restart

### How to Detect
- `/health.idempotency_persistence`: `last_load_utc`, `loaded_keys`, `expired_dropped`.
- `/metrics`: `engine_idempotency_persisted_loaded`, `engine_idempotency_persisted_expired_total`.

### What to Do
1. After restart, confirm `/health.idempotency_persistence.loaded_keys` > 0 for active demo runs.
2. If persistence failed (loaded_keys=0 unexpectedly), check logs for `ALERT_IDEMPOTENCY_PERSISTENCE_FAILED`.
3. Only wipe the persistence file as a last resort and with dev approval; doing so risks duplicate order sends on restart.

<<<<<<< HEAD
=======
### How to Detect
- `/health.secrets` block (from M9-C) showing missing env.
- Logs: `SECRET_PROVENANCE missing` warnings.

### What to Do
1. Verify env vars in `/etc/systemd/system/tiyf-engine-demo.service.d/env.conf` (example).
2. Update secrets via SOP (never commit secrets).
3. Restart engine.

## Scenario 13 – Demo Acceptance (M14)

_Environment assumptions:_ Demo OANDA only; alert sink optional (env-driven); no real-money configs.

### How to Detect
- DemoAcceptanceProbe summary.txt shows `m14_demo_acceptance PASS`.
- Proof artifacts (/metrics, /health) include config_id, risk rails, GVRS live bucket, alert counters, promotion shadow.
- No `ALERT_FATAL` lines in events.csv.

### What to Do
1. If summary indicates drift or fatal alerts, stop the demo engine and inspect reconciliation journals and alert logs.
2. Re-run the acceptance proof to confirm reproducibility.
3. Check env alert sink settings (ALERT_SINK_TYPE/URL) if alerts_total is unexpectedly zero.

### When to Escalate
- Any fatal alerts detected in acceptance proof.
- Reconcile drift > 0 on demo runs.
- Config_id mismatch between proof and deployed demo config.

>>>>>>> b559e833
## Scenario 12 – News Blackout Looks Wrong (Demo Only)

### How to Detect
- `/health.news.blackout_active` stuck true/false or `events_fetched_total` not increasing.
- `/metrics` missing `engine_news_events_fetched_total`, `engine_news_blackout_windows_total`, or `engine_news_source{type="file"}`.
- Daily-monitor tail lacks news fields or shows stale `news.last_event_utc`.

### What to Do
1. Confirm config identity: `/health.config.id` matches the demo config id; news source type remains `file` unless intentionally testing HTTP.
2. Inspect `/health.news` window_start/window_end and `last_event_utc`; compare to the expected fixture (proof/m9-news-events.json) if running the proof harness.
3. If events_fetched_total is 0 while the stub file exists:
   - SSH to VPS and `ls -l /opt/tiyf/news-stub/today.json`; ensure readable.
   - Restart the engine only after the file is present (see Scenario 7).
4. If blackout_active toggles unexpectedly, replace the fixture with the known-good proof file and restart.

### When to Escalate
- `/health.news` fails to load after restart.
- News source flips to `http` without an explicit config change.
- Blackout timestamps are garbage or news metrics disappear from `/metrics`.

---

_Remember: demo environment only. When in doubt, stop the engine, gather logs (`journalctl`, `/health`, daily-monitor run IDs), and alert the dev on-call._ <|MERGE_RESOLUTION|>--- conflicted
+++ resolved
@@ -206,37 +206,56 @@
 2. If persistence failed (loaded_keys=0 unexpectedly), check logs for `ALERT_IDEMPOTENCY_PERSISTENCE_FAILED`.
 3. Only wipe the persistence file as a last resort and with dev approval; doing so risks duplicate order sends on restart.
 
-<<<<<<< HEAD
-=======
-### How to Detect
-- `/health.secrets` block (from M9-C) showing missing env.
-- Logs: `SECRET_PROVENANCE missing` warnings.
-
-### What to Do
-1. Verify env vars in `/etc/systemd/system/tiyf-engine-demo.service.d/env.conf` (example).
-2. Update secrets via SOP (never commit secrets).
-3. Restart engine.
-
-## Scenario 13 – Demo Acceptance (M14)
-
-_Environment assumptions:_ Demo OANDA only; alert sink optional (env-driven); no real-money configs.
-
-### How to Detect
-- DemoAcceptanceProbe summary.txt shows `m14_demo_acceptance PASS`.
-- Proof artifacts (/metrics, /health) include config_id, risk rails, GVRS live bucket, alert counters, promotion shadow.
-- No `ALERT_FATAL` lines in events.csv.
-
-### What to Do
-1. If summary indicates drift or fatal alerts, stop the demo engine and inspect reconciliation journals and alert logs.
-2. Re-run the acceptance proof to confirm reproducibility.
-3. Check env alert sink settings (ALERT_SINK_TYPE/URL) if alerts_total is unexpectedly zero.
-
-### When to Escalate
-- Any fatal alerts detected in acceptance proof.
-- Reconcile drift > 0 on demo runs.
-- Config_id mismatch between proof and deployed demo config.
-
->>>>>>> b559e833
+## Scenario 9 – Adapter Feed Credentials / Secrets
+
+### How to Detect
+- `/health.secrets` contains provenance labels (`env`, `missing`).
+- Metrics: `engine_secret_provenance{integration="...",source="..."}`.
+
+### What to Do
+1. Verify env vars are set (e.g., `echo $OANDA_PRACTICE_TOKEN`).
+2. If secrets missing, set env or restart after injecting via CI/Secrets.
+3. Do not hardcode secrets in configs.
+
+### When to Escalate
+- Secrets unavailable on VPS and cannot be restored quickly.
+- Suspicion of leaked/rotated secrets without audit trail.
+
+## Scenario 10 – Alert sink failures or missing alerts (demo-only)
+
+_Environment assumptions:_ ALERT_SINK_TYPE may be `discord`, `file`, or `none`; secrets are env-only.
+
+**How to detect**
+1. /metrics shows `engine_alerts_total` increasing but no messages arrive at the sink.
+2. Host logs contain `alert_sink warn` or `alert_sink error`.
+3. In proof mode, artifacts/alerts.log is missing or empty.
+
+**What to do**
+1. Check env vars on host: `echo $ALERT_SINK_TYPE`, `echo $ALERT_DISCORD_WEBHOOK_URL` (presence only; do not log value).
+2. If using Discord: verify webhook URL is reachable (network/firewall), retry sending a curl POST with a dummy payload (without secrets).
+3. If using file sink: ensure ALERT_FILE_PATH directory is writable and not full.
+4. If the sink is optional for the current run, set ALERT_SINK_TYPE=none and restart to suppress noise.
+
+**When to escalate or stop**
+- If alerts are expected in demo and delivery cannot be restored within 15 minutes, stop the engine and notify devs.
+- Never paste tokens into logs or tickets.
+
+## Scenario 11 – Reconciliation Drift
+
+### How to Detect
+- `/health.reconciliation` block: `mismatches_total`, `runs_total`, `last_status`, `last_reconcile_utc`.
+- `/metrics`: `engine_reconcile_runs_total`, `engine_reconcile_mismatches_total`.
+- Reconcile journal under `journals/<adapter>/reconcile/`.
+
+### What to Do
+1. `curl -s http://127.0.0.1:8080/health | jq '.reconciliation'`.
+2. If mismatches > 0, inspect `reconcile.csv` in the latest journal run; confirm symbols and reasons.
+3. If mismatches are expected test fixtures (proof/demo), no action. If unexpected, pause trading via kill-switch and escalate.
+
+### When to Escalate
+- `last_status` = `mismatch` on real broker live runs.
+- Broker API unreachable during reconciliation.
+
 ## Scenario 12 – News Blackout Looks Wrong (Demo Only)
 
 ### How to Detect
@@ -257,6 +276,59 @@
 - News source flips to `http` without an explicit config change.
 - Blackout timestamps are garbage or news metrics disappear from `/metrics`.
 
+## Scenario 13 – Demo Acceptance (M14)
+
+_Environment assumptions:_ Demo OANDA only; alert sink optional (env-driven); no real-money configs.
+
+### How to Detect
+- DemoAcceptanceProbe summary.txt shows `m14_demo_acceptance PASS`.
+- Proof artifacts (/metrics, /health) include config_id, risk rails, GVRS live bucket, alert counters, promotion shadow.
+- No `ALERT_FATAL` lines in events.csv.
+
+### What to Do
+1. If summary indicates drift or fatal alerts, stop the demo engine and inspect reconciliation journals and alert logs.
+2. Re-run the acceptance proof to confirm reproducibility.
+3. Check env alert sink settings (ALERT_SINK_TYPE/URL) if alerts_total is unexpectedly zero.
+
+### When to Escalate
+- Any fatal alerts detected in acceptance proof.
+- Reconcile drift > 0 on demo runs.
+- Config_id mismatch between proof and deployed demo config.
+
+## Scenario 12 – News Blackout Looks Wrong (Demo Only)
+
+### How to Detect
+- `/health.news.blackout_active` stuck true/false or `events_fetched_total` not increasing.
+- `/metrics` missing `engine_news_events_fetched_total`, `engine_news_blackout_windows_total`, or `engine_news_source{type="file"}`.
+- Daily-monitor tail lacks news fields or shows stale `news.last_event_utc`.
+
+### What to Do
+1. Confirm config identity: `/health.config.id` matches the demo config id; news source type remains `file` unless intentionally testing HTTP.
+2. Inspect `/health.news` window_start/window_end and `last_event_utc`; compare to the expected fixture (proof/m9-news-events.json) if running the proof harness.
+3. If events_fetched_total is 0 while the stub file exists:
+   - SSH to VPS and `ls -l /opt/tiyf/news-stub/today.json`; ensure readable.
+   - Restart the engine only after the file is present (see Scenario 7).
+4. If blackout_active toggles unexpectedly, replace the fixture with the known-good proof file and restart.
+
+### When to Escalate
+- `/health.news` fails to load after restart.
+- News source flips to `http` without an explicit config change.
+- Blackout timestamps are garbage or news metrics disappear from `/metrics`.
+
 ---
 
-_Remember: demo environment only. When in doubt, stop the engine, gather logs (`journalctl`, `/health`, daily-monitor run IDs), and alert the dev on-call._ +_Remember: demo environment only. When in doubt, stop the engine, gather logs (`journalctl`, `/health`, daily-monitor run IDs), and alert the dev on-call._ 
+## Scenario 9 – Adapter Feed Credentials / Secrets
+
+### How to Detect
+- `/health.secrets` contains provenance labels (`env`, `missing`).
+- Metrics: `engine_secret_provenance{integration="...",source="..."}`.
+
+### What to Do
+1. Verify env vars are set (e.g., `echo $OANDA_PRACTICE_TOKEN`).
+2. If secrets missing, set env or restart after injecting via CI/Secrets.
+3. Do not hardcode secrets in configs.
+
+### When to Escalate
+- Secrets unavailable on VPS and cannot be restored quickly.
+- Suspicion of leaked/rotated secrets without audit trail.